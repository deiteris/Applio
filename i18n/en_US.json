--- conflicted
+++ resolved
@@ -16,13 +16,9 @@
     "男转女推荐+12key, 女转男推荐-12key, 如果音域爆炸导致音色失真也可以自己调整到合适音域. ": "It is recommended +12key for male to female conversion, and -12key for female to male conversion. If the sound range goes too far and the voice is distorted, you can also adjust it to the appropriate range by yourself. ",
     "变调(整数, 半音数量, 升八度12降八度-12)": "transpose(Input must be integer, represents number of semitones. Example: octave sharp: 12;octave flat: -12):",
     "输入待处理音频文件路径(默认是正确格式示例)": "Enter the path of the audio file to be processed (the default is example of the correct format(Windows)):",
-<<<<<<< HEAD
-    "选择音高提取算法,输入歌声可用pm提速,harvest低音好但巨慢无比": "Select the algorithm for pitch extraction.('pm': fast conversions; 'harvest': better pitch accuracy, but conversion might be extremely slow):",
+    "选择音高提取算法,输入歌声可用pm提速,harvest低音好但巨慢无比,crepe效果好但吃GPU": "Select pitch extraction algorithm.('pm': fastest extraction but lower-quality speech; 'dio': improved speech but slower extraction; 'harvest': better quality but slowest extraction; 'crepe': best quality but GPU needed. )",
     "crepe_hop_length": "Crepe Hop Length (Only applies to crepe): Hop length refers to the time it takes for the speaker to jump to a dramatic pitch. Lower hop lengths take more time to infer but are more pitch accurate.",
     "特征检索库文件路径": "Feature search database file path",
-=======
-    "选择音高提取算法,输入歌声可用pm提速,harvest低音好但巨慢无比,crepe效果好但吃GPU": "Select pitch extraction algorithm.('pm': fastest extraction but lower-quality speech; 'dio': improved speech but slower extraction; 'harvest': better quality but slowest extraction; 'crepe': best quality but GPU needed. )",
->>>>>>> fa97c3f8
     ">=3则使用对harvest音高识别的结果使用中值滤波，数值为滤波半径，使用可以削弱哑音": "If >=3: using median filter for f0. The number is median filter radius.",
     "特征检索库文件路径,为空则使用下拉的选择结果": "Path to Feature index file(If null, use dropdown result):",
     "自动检测index路径,下拉式选择(dropdown)": "Path to the '.index' file in 'logs' directory is auto detected. Pick the matching file from the dropdown:",
